--- conflicted
+++ resolved
@@ -383,11 +383,7 @@
     BOOST_TEST_EQ(a.variance(0), 9);
     BOOST_TEST_EQ(a.value(1), 0);
     BOOST_TEST_EQ(a.variance(1), 0);
-<<<<<<< HEAD
-    a.add(1, 2u, 5u);
-=======
     a.add(1, 2.0, 5.0);
->>>>>>> e2b0a678
     BOOST_TEST_EQ(a.value(0), 3);
     BOOST_TEST_EQ(a.variance(0), 9);
     BOOST_TEST_EQ(a.value(1), 2);
